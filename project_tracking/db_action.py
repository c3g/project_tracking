import inspect
import re
import json
import os
import logging
import csv
import sqlite3

from datetime import datetime
from sqlalchemy import select, exc
from pathlib import Path

from . import vocabulary as vb
from . import database
from .model import (
    LaneEnum,
    SequencingTypeEnum,
    StatusEnum,
    FlagEnum,
    AggregateEnum,
    readset_file,
    Project,
    Patient,
    Sample,
    Experiment,
    Run,
    Location,
    Readset,
    Operation,
    OperationConfig,
    Job,
    Metric,
    File
    )

logger = logging.getLogger(__name__)


def projects(project_name = None, session=None):
    """Fetchin all projects in database
    """
    if session is None:
        session = database.get_session()

    if project_name is None:
        stmt = (select(Project))
    else:
        if isinstance(project_name, str):
            project_name = [project_name]
        stmt = (select(Project).where(Project.name.in_(project_name)))

    return session.scalars(stmt).unique().all()

def metrics(project_name=None, readset_id=None, metric_id = None, sample_id = None):
    """Fetchin all redset that are part of the project or
     sample
    """
    session = database.get_session()
    if isinstance(project_name, str):
        project_name = [project_name]

    if metric_id and project_name:
        if isinstance(metric_id, int):
            metric_id = [metric_id]
        stmt = (select(Metric)
                .where(Metric.id.in_(metric_id))
                .join(Metric.readset)
                .join(Readset.sample)
                .join(Sample.patient).
                join(Patient.project).
                where(Project.name.in_(project_name))
                )
    elif readset_id and project_name:
        if isinstance(readset_id, int):
            readset_id = [readset_id]
        stmt = (select(Metric)
                .join(Metric.readset)
                .where(Readset.id.in_(readset_id))
                .join(Metric.readset)
                .join(Readset.sample)
                .join(Sample.patient).
                join(Patient.project).
                where(Project.name.in_(project_name))
                )
    elif sample_id and project_name:
        if isinstance(sample_id, int):
            sample_id = [sample_id]
        stmt = (select(Metric)
                .join(Metric.readset)
                .join(Readset.sample)
                .where(Sample.id.in_(sample_id))
                .join(Metric.readset)
                .join(Readset.sample)
                .join(Sample.patient).
                join(Patient.project).
                where(Project.name.in_(project_name))
                )

    return session.scalars(stmt).unique().all()


def files(project_name, readset_id, run_processing=True):
    """Fetchin all files that are link to readset
    """
    session = database.get_session()

    if isinstance(project_name, str):
        project_name = [project_name]
    if isinstance(readset_id, str):
        readset_id = [readset_id]

    if project_name is  None and readset_id is None:
        stmt = select(File)
    elif project_name and readset_id and run_processing:
        stmt = (select(File)
                .join(File.readsets)
                .where(Readset.id.in_(readset_id))
                .join(File.jobs)
                .where(Job.name==vb.RUN_PROCESSING)
                .join(File.jobs)
                .join(Job.operation)
                .join(Operation.project)
                .where(Project.name.in_(project_name))
                )

    return session.scalars(stmt).unique().all()


def readsets(project_name = None, sample_id = None, readset_id = None):
    """Fetchin all redset that are part of the project or
     sample
    """
    session = database.get_session()

    if isinstance(project_name, str):
        project_name = [project_name]

    if project_name is None and sample_id is None and readset_id is None:
        stmt = select(Readset)
    elif project_name and sample_id is None and readset_id is None:
        stmt = (select(Readset)
                .join(Readset.sample)
                .join(Sample.patient).
                join(Patient.project).
                where(Project.name.in_(project_name)))
    elif sample_id and project_name:
        if isinstance(sample_id, int):
            sample_id = [sample_id]
        stmt = (select(Readset)
                .join(Readset.sample)
                .where(Sample.id.in_(sample_id)).where(Project.name.in_(project_name))
                .join(Readset.sample)
                .join(Sample.patient).
                join(Patient.project).
                where(Project.name.in_(project_name))
                )
    elif readset_id and project_name:
        if isinstance(readset_id, int):
            readset_id = [readset_id]
        stmt = (select(Readset)
                .where(Readset.id.in_(readset_id))
                .join(Readset.sample)
                .join(Sample.patient).
                join(Patient.project).
                where(Project.name.in_(project_name))
                )

    return session.scalars(stmt).unique().all()



def patient_pair(project_name: str, pair: bool, patient_id=None, tumor: bool=True):
    """
    Pair = True: Returns only patients that have a tumorus and a normal sample
    Pair = False, Tumor = True: Returns patients that only have a tumorus samples
    Pair = False, Tumor = False: Returns  patients that only have a Normal samples
    """

    session = database.get_session()
    if isinstance(project_name, str):
        project_name = [project_name]

    if patient_id is None:
        stmt1 = (select(Patient).join(Patient.sample).where(Sample.tumour == True)
                 .where(Project.name.in_(project_name)))
        stmt2 = (select(Patient).join(Patient.sample).where(Sample.tumour == False)
                 .where(Project.name.in_(project_name)))
    else:
        if isinstance(patient_id, int):
            patient_id = [patient_id]
        stmt1 = (select(Patient).join(Patient.sample).where(Sample.tumour == True)
                 .where(Project.name.in_(project_name))
                 .where(Patient.id.in_(patient_id)))
        stmt2 = (select(Patient).join(Patient.sample).where(Sample.tumour == False)
                 .where(Project.name.in_(project_name))
                .where(Patient.id.in_(patient_id)))


    s1 = set(session.scalars(stmt1).all())
    s2 = set(session.scalars(stmt2).all())
    if pair:
        return s2.intersection(s1)
    elif tumor:
        return s1.difference(s2)
    else:
        return s2.difference(s1)


def patients(project_name = None, patient_id = None):
    """Fetchin all patients form projets or selected patient from id
    """
    session = database.get_session()
    if isinstance(project_name, str):
        project_name = [project_name]

    if project_name is None and patient_id is None:
        stmt = (select(Patient))
    elif patient_id is None and project_name:
        stmt = (select(Patient).join(Patient.project).where(Project.name.in_(project_name)))
    else:
        if isinstance(patient_id, int):
            patient_id = [patient_id]
        stmt = (select(Patient).where(Patient.id.in_(patient_id))
                .where(Project.name.in_(project_name)))

    return session.scalars(stmt).unique().all()




def samples(project_name= None, sample_id = None):
    """Fetchin all projects in database
    still need to check if sample are part of project when
     both are provided
    """
    session = database.get_session()
    if isinstance(project_name, str):
        project_name = [project_name]
    if project_name is None:
        stmt = (select(Sample))
    elif sample_id is None:
        stmt = (select(Sample).join(Sample.patient).join(Patient.project)
                .where(Project.name.in_(project_name)))
    else:
        if isinstance(sample_id, int):
            sample_id = [sample_id]
        stmt = (select(Sample)
                .where(Sample.id.in_(sample_id))
                .join(Sample.patient)
                .join(Patient.project)
                .where(Project.name.in_(project_name))
                )

    return session.scalars(stmt).unique().all()


def create_project(project_name, fms_id=None, session=None):
    """
    Creating new project
    Returns project even if it already exist
    """
    if not session:
        session = database.get_session()

    project_name = project_name
    project = Project(name=project_name, fms_id=fms_id)

    session.add(project)

    try:
        session.commit()
    except exc.SQLAlchemyError as error:
        logger.warning(f"Could no commit {project_name}: {error}")
        session.rollback()

    return session.scalars(select(Project).where(Project.name == project_name)).one()

def ingest_run_processing(project_name, ingest_data, session=None):
    """Ingesting run for MoH"""
    if not isinstance(ingest_data, dict):
        ingest_data = json.loads(ingest_data)

    if not session:
        session = database.get_session()

    # crash if project does not exist
    project_name = project_name
    project = projects(project_name=project_name, session=session)[0]
    uri=ingest_data[vb.BUNDLE_CONFIG_URI]
    endpoint = uri.split(':///')[0]

    operation = Operation(
        platform=endpoint,
        name=vb.RUN_PROCESSING,
        status=StatusEnum("DONE"),
        project=project
        )
    job = Job(
        name=vb.RUN_PROCESSING,
        status=StatusEnum("DONE"),
        start=datetime.now(),
        stop=datetime.now(),
        operation=operation
        )
    session.add(job)
    # Defining Run
    run = session.scalars(
        select(Run)
        .where(Run.fms_id == ingest_data[vb.RUN_FMS_ID])
        .where(Run.name == ingest_data[vb.RUN_NAME])
        .where(Run.instrument == ingest_data[vb.RUN_INSTRUMENT])
        .where(Run.date == str(datetime.strptime(ingest_data[vb.RUN_DATE], vb.DATE_LONG_FMT)))
        ).first()
    if not run:
        run = Run(
            fms_id=ingest_data[vb.RUN_FMS_ID],
            name=ingest_data[vb.RUN_NAME],
            instrument=ingest_data[vb.RUN_INSTRUMENT],
            date=datetime.strptime(ingest_data[vb.RUN_DATE], vb.DATE_LONG_FMT)
            )



    for patient_json in ingest_data[vb.PATIENT]:


        patient = Patient.from_name(name=patient_json[vb.PATIENT_NAME],
                          cohort=patient_json[vb.PATIENT_COHORT],
                          institution=patient_json[vb.PATIENT_INSTITUTION],
                          project=project, session=session)

        for sample_json in patient_json[vb.SAMPLE]:
            sample = Sample.from_name(
                name=sample_json[vb.SAMPLE_NAME],
                tumour=sample_json[vb.SAMPLE_TUMOUR],
                patient=patient
                , session=session)
            for readset_json in sample_json[vb.READSET]:
                if readset_json[vb.EXPERIMENT_KIT_EXPIRATION_DATE]:
                    kit_expiration_date = datetime.strptime(readset_json[vb.EXPERIMENT_KIT_EXPIRATION_DATE], vb.DATE_FMT)
                else:
                    kit_expiration_date = None
                # Defining Experiment
                experiment = Experiment.from_sequencing_technology(
                        sequencing_technology=readset_json[vb.EXPERIMENT_SEQUENCING_TECHNOLOGY],
                        exp_type=readset_json[vb.EXPERIMENT_TYPE],
                        library_kit=readset_json[vb.EXPERIMENT_LIBRARY_KIT],
                        kit_expiration_date=kit_expiration_date
                        , session=session)
                # Let this fails if readset already exists.
                readset = Readset(
                    name=readset_json[vb.READSET_NAME],
                    lane=LaneEnum(readset_json[vb.READSET_LANE]),
                    adapter1=readset_json[vb.READSET_ADAPTER1],
                    adapter2=readset_json[vb.READSET_ADAPTER2],
                    sequencing_type=SequencingTypeEnum(readset_json[vb.READSET_SEQUENCING_TYPE]),
                    quality_offset=readset_json[vb.READSET_QUALITY_OFFSET],
                    sample=sample,
                    experiment=experiment,
                    run=run,
                    operations=[operation],
                    jobs=[job]
                    )
                for file_json in readset_json[vb.FILE]:
                    suffixes = Path(file_json[vb.FILE_CONTENT]).suffixes
                    file_type = os.path.splitext(file_json[vb.FILE_CONTENT])[-1][1:]
                    if ".gz" in suffixes:
                        file_type = "".join(suffixes)[1:]
                    uri = '{}/{}'.format(readset_json[vb.BUNDLE_URI], file_json[vb.FILE_CONTENT])
                    file = File(
                        name=file_json[vb.FILE_CONTENT],
                        type=file_type,
                        extra_metadata=file_json.get(vb.FILE_EXTRA_METADATA, None),
                        readsets=[readset],
                        jobs=[job]
                        )
                    location = Location.from_uri(uri=uri, file=file, session=session)
                for metric_json in readset_json[vb.METRIC]:
                    Metric(
                        name=metric_json[vb.METRIC_NAME],
                        value=metric_json[vb.METRIC_VALUE],
                        flag=FlagEnum(metric_json[vb.METRIC_FLAG]),
                        job=job,
                        readsets=[readset]
                        )

            session.add(readset)
            session.flush()

    operation_id = operation.id

    try:
        session.commit()
    except exc.SQLAlchemyError as error:
        logger.error("Error: %s", error)
        session.rollback()

    return session.scalars(select(Operation).where(Operation.id == operation_id)).one()


def add_file_location(project_name, ingest_data, session=None):
    """Ingesting transfer"""
    if not isinstance(ingest_data, dict):
        ingest_data = json.loads(ingest_data)

    if not session:
        session = database.get_session()

    project = projects(project_name=project_name)[0]

    operation = Operation(
        platform=ingest_data[vb.OPERATION_PLATFORM],
        name="transfer",
        cmd_line='abacus to beluga',
        status=StatusEnum("DONE"),
        project=project
        )
    job = Job(
        name="transfer",
        status=StatusEnum("DONE"),
        start=datetime.now(),
        stop=datetime.now(),
        operation=operation
        )
    # session.add(file_config)
    for readset_json in ingest_data[vb.READSET]:

        for file_json in readset_json[vb.FILE]:
            file_name = file_json[vb.FILE_CONTENT]
            stmt = (select(File)
                    .join(File.readsets)
                    .where(Readset.name == readset_json[vb.READSET_NAME])
                    )
            files = session.scalars(stmt).unique().all()
            if len(files) == 1:
                f = files[0]
                uri = '{}/{}'.format(readset_json[vb.BUNDLE_URI], file_name)
                location = Location.from_uri(uri=uri, file=f, session=session)
                f.jobs.append(job)
                session.add(location)
            elif len(files) == 0:
                pass
                raise (Exception("DON't know what to do with {}".format(readset_json[vb.READSET_NAME])))
            else:
                nope = True
                for f in files:
                    if ('_R1' in file_name and '_R1_' in f.name) or ('_R2' in file_name and '_R2_' in f.name):
                        f.jobs.append(job)
                        uri = '{}/{}'.format(readset_json[vb.BUNDLE_URI], file_name)
                        location = Location.from_uri(uri=uri, file=f, session=session)
                        f.jobs.append(job)
                        session.add(location)
                        nope = False
                if nope : raise(Exception("DON't know what to do with {}".format(files)))


    session.add(job)
    session.flush()

    operation_id = operation.id
    job_id = job.id

    try:
        session.commit()
    except exc.SQLAlchemyError as error:
        logger.error("Error: %s", error)
        session.rollback()

    # operation
    stmt = select(Job).where(Job.id == job_id)
    job = session.scalars(stmt).first()

    logging.debug(job.files)
    return [job.operation, job]


<<<<<<< HEAD


def ingest_transfer(ingest_data, session=None):
    """Ingesting transfer"""
    if not isinstance(ingest_data, dict):
        ingest_data = json.loads(ingest_data)

    if not session:
        session = database.get_session()

    # project = session.scalars(select(Project).where(Project.name == project_name)).first()

    operation = Operation(
        platform=ingest_data[vb.OPERATION_PLATFORM],
        name="transfer",
        status=StatusEnum("DONE")
        )
    job = Job(
        name="transfer",
        status=StatusEnum("DONE"),
        start=datetime.now(),
        stop=datetime.now(),
        operation=operation
        )
    # session.add(file_config)
    for readset_json in ingest_data[vb.READSET]:
        readset = session.scalars(
            select(Readset)
            .where(Readset.name == readset_json[vb.READSET_NAME])
            ).first()
        readset.jobs.append(job)
        # Defining Bundle
        bundle = session.scalars(
            select(Bundle)
            .where(Bundle.uri == readset_json[vb.BUNDLE_URI])
            ).first()
        if not bundle:
            bundle = Bundle(
                uri=readset_json[vb.BUNDLE_URI],
                job=job
                )
        for file_json in readset_json[vb.FILE]:
            suffixes = Path(file_json[vb.FILE_CONTENT]).suffixes
            file_type = os.path.splitext(file_json[vb.FILE_CONTENT])[-1][1:]
            if ".gz" in suffixes:
                file_type = "".join(suffixes)[1:]
            try:
                File(
                    content=file_json[vb.FILE_CONTENT],
                    type=file_type,
                    extra_metadata=file_json[vb.FILE_EXTRA_METADATA],
                    bundle=bundle,
                    readsets=[readset]
                    )
            except KeyError:
                File(
                    content=file_json[vb.FILE_CONTENT],
                    type=file_type,
                    bundle=bundle,
                    readsets=[readset]
                    )
        # exit()
        session.add(readset)
        session.add(bundle)
        session.flush()

    operation_id = operation.id

    try:
        session.commit()
    except exc.SQLAlchemyError as error:
        logger.error("Error: %s", error)
        session.rollback()

    return session.scalars(select(Operation).where(Operation.id == operation_id)).one()

def ingest_genpipes(ingest_data, session=None):
    """Ingesting GenPipes"""
    if not isinstance(ingest_data, dict):
        ingest_data = json.loads(ingest_data)

    if not session:
        session = database.get_session()

    # project = session.scalars(select(Project).where(Project.name == project_name)).first()

    bundle_config = Bundle(uri=ingest_data[vb.BUNDLE_CONFIG_URI])
    file_config = File(
        content=ingest_data[vb.FILE_CONFIG_CONTENT],
        type=ingest_data[vb.FILE_CONFIG_TYPE],
        bundle=bundle_config
        )
    operation_config = OperationConfig(
        name="genpipes",
        version=ingest_data[vb.OPERATION_CONFIG_VERSION],
        bundle=bundle_config
        )
    operation = Operation(
        platform=ingest_data[vb.OPERATION_PLATFORM],
        cmd_line=ingest_data[vb.OPERATION_CMD_LINE],
        name=ingest_data[vb.OPERATION_NAME],
        status=StatusEnum("DONE"),
        operation_config=operation_config,
        )
    session.add(file_config)
    for sample_json in ingest_data[vb.PATIENT]:
        sample = session.scalars(
            select(Sample)
            .where(Sample.name == sample_json[vb.SAMPLE_NAME])
            ).first()
        for readset_json in sample_json[vb.READSET]:
            readset = session.scalars(
                select(Readset)
                .where(Readset.name == sample_json[vb.READSET_NAME])
                ).first()
            for job_json in readset_json[vb.JOB]:
                job = Job(
                    name=job_json[vb.JOB_NAME],
                    status=StatusEnum("DONE"),
                    start=datetime.strptime(job_json[vb.JOB_START], "%y%m%d"),
                    stop=datetime.strptime(job_json[vb.JOB_STOP], "%y%m%d"),
                    operation=operation
                    )
                # Defining Bundle
                bundle = session.scalars(
                    select(Bundle)
                    .where(Bundle.uri == job_json[vb.BUNDLE_URI])
                    ).first()
                if not bundle:
                    bundle = Bundle(
                        uri=job_json[vb.BUNDLE_URI],
                        job=job
                        )
                for file_json in job_json[vb.FILE]:
                    suffixes = Path(file_json[vb.FILE_CONTENT]).suffixes
                    file_type = os.path.splitext(file_json[vb.FILE_CONTENT])[-1][1:]
                    if ".gz" in suffixes:
                        file_type = "".join(suffixes)[1:]
                    try:
                        File(
                            content=file_json[vb.FILE_CONTENT],
                            type=file_type,
                            extra_metadata=file_json[vb.FILE_EXTRA_METADATA],
                            bundle=bundle,
                            readset=[readset]
                            )
                    except KeyError:
                        File(
                            content=file_json[vb.FILE_CONTENT],
                            type=file_type,
                            bundle=bundle,
                            readset=[readset]
                            )
                try:
                    for metric_json in readset_json[vb.METRIC]:
                        Metric(
                            name=metric_json[vb.METRIC_NAME],
                            value=metric_json[vb.METRIC_VALUE],
                            flag=FlagEnum(metric_json[vb.METRIC_FLAG]),
                            job=job,
                            readset=[readset]
                            )
                except KeyError:
                    pass
        # exit()
        session.add(readset)
        session.add(bundle)
        session.flush()

    operation_id = operation.id

    try:
        session.commit()
    except exc.SQLAlchemyError as error:
        logger.error("Error: %s", error)
        session.rollback()

    return session.scalars(select(Operation).where(Operation.id == operation_id)).one()

=======
>>>>>>> 884e769c
def digest_readset(run_name, output_file, session=None):
    """Creating readset file for GenPipes"""
    if not session:
        session = database.get_session()

    readset_header = [
        "Sample",
        "Readset",
        "LibraryType",
        "RunType",
        "Run",
        "Lane",
        "Adapter1",
        "Adapter2",
        "QualityOffset",
        "BED",
        "FASTQ1",
        "FASTQ2",
        "BAM"
        ]

    readsets = session.scalars(select(Readset).where(Run.name == run_name).join(Run)).all()

    with open(output_file, "w", encoding="utf-8") as out_readset_file:
        tsv_writer = csv.DictWriter(out_readset_file, delimiter='\t', fieldnames=readset_header)
        tsv_writer.writeheader()
        for readset in readsets:
            files = readset.file
            bed = ""
            for file in files:
                if file.type in ["fastq", "fq", "fq.gz", "fastq.gz"]:
                    bam = ""
                    if file.extra_metadata == "R1":
                        fastq1 = file.content
                    elif file.extra_metadata == "R2":
                        fastq2 = file.content
                elif file.type == "bam":
                    bam = file.content
                    fastq1 = ""
                    fastq2 = ""
                if file.type == "bed":
                    bed = file.content
            readset_line = {
                "Sample": readset.sample.name,
                "Readset": readset.name,
                "LibraryType": readset.experiment.library_kit,
                "RunType": readset.sequencing_type.value,
                "Run": run_name,
                "Lane": readset.lane.value,
                "Adapter1": readset.adapter1,
                "Adapter2": readset.adapter2,
                "QualityOffset": readset.quality_offset,
                "BED": bed,
                "FASTQ1": fastq1,
                "FASTQ2": fastq2,
                "BAM": bam
                }
            tsv_writer.writerow(readset_line)

def digest_pair(run_name, output_file, session=None):
    """Creating pair file for GenPipes Tumour Pair pipeline"""
    if not session:
        session = database.get_session()

    stmt = select(Patient).join(Patient.sample).join(Sample.readset).join(Readset.run).where(Run.name == run_name)
    patients = session.scalars(stmt).unique().all()

    with open(output_file, "w", encoding="utf-8") as out_pair_file:
        csv_writer = csv.writer(out_pair_file, delimiter=',')
        for patient in patients:
            if len(patient.sample) > 1:
                tumour = []
                normal = []
                for sample in patient.sample:
                    if sample.tumour:
                        tumour.append(sample.name)
                    else:
                        normal.append(sample.name)
                combinations = [(patient.name, x, y) for x in normal for y in tumour]
                csv_writer.writerows(combinations)<|MERGE_RESOLUTION|>--- conflicted
+++ resolved
@@ -474,188 +474,6 @@
     return [job.operation, job]
 
 
-<<<<<<< HEAD
-
-
-def ingest_transfer(ingest_data, session=None):
-    """Ingesting transfer"""
-    if not isinstance(ingest_data, dict):
-        ingest_data = json.loads(ingest_data)
-
-    if not session:
-        session = database.get_session()
-
-    # project = session.scalars(select(Project).where(Project.name == project_name)).first()
-
-    operation = Operation(
-        platform=ingest_data[vb.OPERATION_PLATFORM],
-        name="transfer",
-        status=StatusEnum("DONE")
-        )
-    job = Job(
-        name="transfer",
-        status=StatusEnum("DONE"),
-        start=datetime.now(),
-        stop=datetime.now(),
-        operation=operation
-        )
-    # session.add(file_config)
-    for readset_json in ingest_data[vb.READSET]:
-        readset = session.scalars(
-            select(Readset)
-            .where(Readset.name == readset_json[vb.READSET_NAME])
-            ).first()
-        readset.jobs.append(job)
-        # Defining Bundle
-        bundle = session.scalars(
-            select(Bundle)
-            .where(Bundle.uri == readset_json[vb.BUNDLE_URI])
-            ).first()
-        if not bundle:
-            bundle = Bundle(
-                uri=readset_json[vb.BUNDLE_URI],
-                job=job
-                )
-        for file_json in readset_json[vb.FILE]:
-            suffixes = Path(file_json[vb.FILE_CONTENT]).suffixes
-            file_type = os.path.splitext(file_json[vb.FILE_CONTENT])[-1][1:]
-            if ".gz" in suffixes:
-                file_type = "".join(suffixes)[1:]
-            try:
-                File(
-                    content=file_json[vb.FILE_CONTENT],
-                    type=file_type,
-                    extra_metadata=file_json[vb.FILE_EXTRA_METADATA],
-                    bundle=bundle,
-                    readsets=[readset]
-                    )
-            except KeyError:
-                File(
-                    content=file_json[vb.FILE_CONTENT],
-                    type=file_type,
-                    bundle=bundle,
-                    readsets=[readset]
-                    )
-        # exit()
-        session.add(readset)
-        session.add(bundle)
-        session.flush()
-
-    operation_id = operation.id
-
-    try:
-        session.commit()
-    except exc.SQLAlchemyError as error:
-        logger.error("Error: %s", error)
-        session.rollback()
-
-    return session.scalars(select(Operation).where(Operation.id == operation_id)).one()
-
-def ingest_genpipes(ingest_data, session=None):
-    """Ingesting GenPipes"""
-    if not isinstance(ingest_data, dict):
-        ingest_data = json.loads(ingest_data)
-
-    if not session:
-        session = database.get_session()
-
-    # project = session.scalars(select(Project).where(Project.name == project_name)).first()
-
-    bundle_config = Bundle(uri=ingest_data[vb.BUNDLE_CONFIG_URI])
-    file_config = File(
-        content=ingest_data[vb.FILE_CONFIG_CONTENT],
-        type=ingest_data[vb.FILE_CONFIG_TYPE],
-        bundle=bundle_config
-        )
-    operation_config = OperationConfig(
-        name="genpipes",
-        version=ingest_data[vb.OPERATION_CONFIG_VERSION],
-        bundle=bundle_config
-        )
-    operation = Operation(
-        platform=ingest_data[vb.OPERATION_PLATFORM],
-        cmd_line=ingest_data[vb.OPERATION_CMD_LINE],
-        name=ingest_data[vb.OPERATION_NAME],
-        status=StatusEnum("DONE"),
-        operation_config=operation_config,
-        )
-    session.add(file_config)
-    for sample_json in ingest_data[vb.PATIENT]:
-        sample = session.scalars(
-            select(Sample)
-            .where(Sample.name == sample_json[vb.SAMPLE_NAME])
-            ).first()
-        for readset_json in sample_json[vb.READSET]:
-            readset = session.scalars(
-                select(Readset)
-                .where(Readset.name == sample_json[vb.READSET_NAME])
-                ).first()
-            for job_json in readset_json[vb.JOB]:
-                job = Job(
-                    name=job_json[vb.JOB_NAME],
-                    status=StatusEnum("DONE"),
-                    start=datetime.strptime(job_json[vb.JOB_START], "%y%m%d"),
-                    stop=datetime.strptime(job_json[vb.JOB_STOP], "%y%m%d"),
-                    operation=operation
-                    )
-                # Defining Bundle
-                bundle = session.scalars(
-                    select(Bundle)
-                    .where(Bundle.uri == job_json[vb.BUNDLE_URI])
-                    ).first()
-                if not bundle:
-                    bundle = Bundle(
-                        uri=job_json[vb.BUNDLE_URI],
-                        job=job
-                        )
-                for file_json in job_json[vb.FILE]:
-                    suffixes = Path(file_json[vb.FILE_CONTENT]).suffixes
-                    file_type = os.path.splitext(file_json[vb.FILE_CONTENT])[-1][1:]
-                    if ".gz" in suffixes:
-                        file_type = "".join(suffixes)[1:]
-                    try:
-                        File(
-                            content=file_json[vb.FILE_CONTENT],
-                            type=file_type,
-                            extra_metadata=file_json[vb.FILE_EXTRA_METADATA],
-                            bundle=bundle,
-                            readset=[readset]
-                            )
-                    except KeyError:
-                        File(
-                            content=file_json[vb.FILE_CONTENT],
-                            type=file_type,
-                            bundle=bundle,
-                            readset=[readset]
-                            )
-                try:
-                    for metric_json in readset_json[vb.METRIC]:
-                        Metric(
-                            name=metric_json[vb.METRIC_NAME],
-                            value=metric_json[vb.METRIC_VALUE],
-                            flag=FlagEnum(metric_json[vb.METRIC_FLAG]),
-                            job=job,
-                            readset=[readset]
-                            )
-                except KeyError:
-                    pass
-        # exit()
-        session.add(readset)
-        session.add(bundle)
-        session.flush()
-
-    operation_id = operation.id
-
-    try:
-        session.commit()
-    except exc.SQLAlchemyError as error:
-        logger.error("Error: %s", error)
-        session.rollback()
-
-    return session.scalars(select(Operation).where(Operation.id == operation_id)).one()
-
-=======
->>>>>>> 884e769c
 def digest_readset(run_name, output_file, session=None):
     """Creating readset file for GenPipes"""
     if not session:
