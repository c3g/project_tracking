"""Module providing database tables and operations support."""
import click
import logging
import os

import flask
from sqlalchemy import (
    create_engine,
    )

from sqlalchemy.orm import sessionmaker, scoped_session
from sqlalchemy.ext.declarative import declarative_base


class Engine:
    ENGINE = None
    SESSION = None

<<<<<<< HEAD
def get_engine(db_uri=None):
=======
def get_engine(db_uri):
>>>>>>> fb33ed98

    logging.info('Connecting to {}'.format(db_uri))

    if Engine.ENGINE is None:
        Engine.ENGINE = create_engine(db_uri, echo=False)
<<<<<<< HEAD

    return Engine.ENGINE


=======

    return Engine.ENGINE


>>>>>>> fb33ed98
def get_session(no_app=False):
    """
    The no app option is a convenience to get a DB session outside of a flask app
    """

    if no_app:
        if Engine.SESSION is None:
            db_uri = os.getenv("SQLALCHEMY_DATABASE_URI", default="sqlite+pysqlite:///:memory:")
            Engine.SESSION = sessionmaker(bind=get_engine(db_uri),
                                          autoflush=False,
                                          autocommit=False)
        return Engine.SESSION

    if 'session' not in flask.g:
        db_uri = flask.current_app.config["SQLALCHEMY_DATABASE_URI"]
        flask.g.session = scoped_session(sessionmaker(bind=get_engine(db_uri=db_uri),
                                                      autoflush=False,
                                                      autocommit=False))
        Base = declarative_base()
        Base.query = flask.g.session.query_property()
    return flask.g.session


def init_db(db_uri=None):
<<<<<<< HEAD
    from . import model
    engine = get_engine(db_uri=db_uri)
    model.mapper_registry.metadata.create_all(engine)
=======

    from . import model
    if Engine.ENGINE is None:
        if db_uri is None:
            db_uri = flask.current_app.config["SQLALCHEMY_DATABASE_URI"]
        engine = get_engine(db_uri)
    else:
        engine = Engine.ENGINE

    model.Base.metadata.create_all(engine)
>>>>>>> fb33ed98


def close_db(e=None):
    session = flask.g.pop('session', None)
    if session is not None:
        session.remove()

@click.command('init-db')
def init_db_command():
    """Clear the existing data and create new tables."""
    if db_uri is None:
        db_uri = flask.current_app.config["SQLALCHEMY_DATABASE_URI"]
    init_db(db_uri)
    click.echo('Database initialized')


@click.command('add-random-project')
def add_random_project_command():
    import random
    import string
    from . import model
    d = {'description': 'cte projet là, yé ben ben beau'}
    session = get_session()
    # printing lowercase
    letters = string.ascii_lowercase
    s = ''.join(random.choice(letters) for i in range(10))
    p = model.Project(name=s, extra_metadata=d)
    session.add(p)
    session.commit()


def init_app(app):
    app.teardown_appcontext(close_db)
    app.cli.add_command(init_db_command)
    app.cli.add_command(add_random_project_command)<|MERGE_RESOLUTION|>--- conflicted
+++ resolved
@@ -16,27 +16,16 @@
     ENGINE = None
     SESSION = None
 
-<<<<<<< HEAD
-def get_engine(db_uri=None):
-=======
 def get_engine(db_uri):
->>>>>>> fb33ed98
 
     logging.info('Connecting to {}'.format(db_uri))
 
     if Engine.ENGINE is None:
         Engine.ENGINE = create_engine(db_uri, echo=False)
-<<<<<<< HEAD
 
     return Engine.ENGINE
 
 
-=======
-
-    return Engine.ENGINE
-
-
->>>>>>> fb33ed98
 def get_session(no_app=False):
     """
     The no app option is a convenience to get a DB session outside of a flask app
@@ -61,12 +50,6 @@
 
 
 def init_db(db_uri=None):
-<<<<<<< HEAD
-    from . import model
-    engine = get_engine(db_uri=db_uri)
-    model.mapper_registry.metadata.create_all(engine)
-=======
-
     from . import model
     if Engine.ENGINE is None:
         if db_uri is None:
@@ -76,7 +59,6 @@
         engine = Engine.ENGINE
 
     model.Base.metadata.create_all(engine)
->>>>>>> fb33ed98
 
 
 def close_db(e=None):
